require 'spec_helper'

describe ComposeContainer do
  context 'Object creation' do
    before(:all) do
      @attributes = {
        image: 'busybox:latest',
        name: SecureRandom.hex,
        links: ['service1:label', 'service2'],
        ports: ['3000', '8000:8000', '127.0.0.1:8001:8001'],
        volumes: ['/tmp'],
        command: 'ping -c 3 localhost',
        environment: ['ENVIRONMENT']
      }

      @entry = ComposeContainer.new(@attributes)
    end

    it 'should prepare attributes correctly' do
      expect(@entry.attributes[:image]).to eq(@attributes[:image])
      expect(@entry.attributes[:name]).to eq(@attributes[:name])
      expect(@entry.attributes[:links])
        .to eq({'service1' => 'label', 'service2' => 'service2'})
      expect(@entry.attributes[:volumes]).to eq(@attributes[:volumes])
      expect(@entry.attributes[:command]).to eq(@attributes[:command].split(' '))
      expect(@entry.attributes[:environment]).to eq(@attributes[:environment])
    end

    it 'should map ports' do
      # Check ports structure
      expect(@entry.attributes[:ports].length).to eq(@attributes[:ports].length)

      # Port 1: '3000'
      port_entry = @entry.attributes[:ports][0]
      expect(port_entry.container_port).to eq('3000')
      expect(port_entry.host_ip).to eq(nil)
      expect(port_entry.host_port).to eq(nil)

      # Port 2: '8000:8000'
      port_entry = @entry.attributes[:ports][1]
      expect(port_entry.container_port).to eq('8000')
      expect(port_entry.host_ip).to eq(nil)
      expect(port_entry.host_port).to eq('8000')

      # Port 3: '127.0.0.1:8001:8001'
      port_entry = @entry.attributes[:ports][2]
      expect(port_entry.container_port).to eq('8001')
      expect(port_entry.host_ip).to eq('127.0.0.1')
      expect(port_entry.host_port).to eq('8001')
    end
  end

  context 'From image' do
    before(:all) do
      @attributes = {
        image: 'busybox:latest',
        name: SecureRandom.hex,
        links: ['links:links'],
        volumes: ['/tmp'],
        command: 'ping -c 3 localhost',
        environment: ['ENVIRONMENT']
      }

      @entry = ComposeContainer.new(@attributes)
<<<<<<< HEAD
      @entry_autogen_name = ComposeContainer.new(@attributes.reject{|key| key == :name})
=======
>>>>>>> 8ee8b772
    end

    it 'should start/stop a container' do
      #Start container
      @entry.start
      expect(@entry.running?).to be true

      # Stop container
      @entry.stop
      expect(@entry.running?).to be false
    end

    it 'should provide container stats' do
      #Start container
      @entry.start
      expect(@entry.running?).to be true

      expect(@entry.stats).to_not be_nil

      # Stop container
      @entry.stop
      expect(@entry.running?).to be false
    end

    it 'should assign a given name to container' do
      #Start container
      @entry.start

      expect(@entry.stats['Name']).to eq("/#{@attributes[:name]}")

      # Stop container
      @entry.stop
    end

    it 'should assign a random name to container when name is not given' do
      #Start container
      @entry_autogen_name.start

      expect(@entry_autogen_name.stats['Name']).to_not be_nil

      # Stop container
      @entry_autogen_name.stop
    end
  end

  context 'From Dockerfile' do
    before(:all) do
      attributes = {
        build: File.expand_path('spec/docker-compose/fixtures/'),
        links: ['links:links'],
        volumes: ['/tmp']
      }

      @entry = ComposeContainer.new(attributes)
    end

    it 'should start/stop a container' do
      #Start container
      @entry.start
      expect(@entry.running?).to be true

      # Stop container
      @entry.stop
      expect(@entry.running?).to be false
    end

    it 'should provide container stats' do
      #Start container
      @entry.start
      expect(@entry.running?).to be true

      expect(@entry.stats).to_not be_nil

      # Stop container
      @entry.stop
      expect(@entry.running?).to be false
    end
  end

  context 'Without image or Dockerfile' do
    before(:all) do
      attributes = {
        links: ['links:links'],
        volumes: ['/tmp'],
        command: 'ps aux',
        environment: ['ENVIRONMENT']
      }

      @entry = ComposeContainer.new(attributes)
    end

    it 'should not start a container' do
      expect{@entry.start}.to raise_error(ArgumentError)
    end
  end

  context 'With environment as a hash' do
    before(:all) do
      @attributes = {
        image: 'busybox:latest',
        command: 'ping -c 3 localhost',
        environment: { ENVIRONMENT: 'VALUE' }
      }

      @entry = ComposeContainer.new(@attributes)
    end

    it 'should prepare environment attribute correctly' do
      expect(@entry.attributes[:environment]).to eq(%w(ENVIRONMENT=VALUE))
    end
  end

  describe '#prepare_volumes' do
    let(:attributes) do
      { image: 'busybox:latest' }
    end

    it 'correctly parses container-only volumes' do
      attributes[:volumes] = ['/tmp']
      entry = ComposeContainer.new(attributes)
      volumes = entry.send(:prepare_volumes)
      expect(volumes).to eq({ '/tmp' => {} })
    end

    it 'correctly parses host-container mapped volumes' do
      attributes[:volumes] = ['./tmp:/tmp']
      entry = ComposeContainer.new(attributes)
      volumes = entry.send(:prepare_volumes)
      expect(volumes).to eq({ '/tmp' => { './tmp' => 'rw' } })
    end

    it 'correctly parses host-container mapped volumes with access rights' do
      attributes[:volumes] = ['./tmp:/tmp:ro']
      entry = ComposeContainer.new(attributes)
      volumes = entry.send(:prepare_volumes)
      expect(volumes).to eq({ '/tmp' => { './tmp' => 'ro' } })
    end
  end
end<|MERGE_RESOLUTION|>--- conflicted
+++ resolved
@@ -62,10 +62,7 @@
       }
 
       @entry = ComposeContainer.new(@attributes)
-<<<<<<< HEAD
       @entry_autogen_name = ComposeContainer.new(@attributes.reject{|key| key == :name})
-=======
->>>>>>> 8ee8b772
     end
 
     it 'should start/stop a container' do
